// Connection.swift
//
// The MIT License (MIT)
//
// Copyright (c) 2015 Formbound
//
// Permission is hereby granted, free of charge, to any person obtaining a copy
// of this software and associated documentation files (the "Software"), to deal
// in the Software without restriction, including without limitation the rights
// to use, copy, modify, merge, publish, distribute, sublicense, and/or sell
// copies of the Software, and to permit persons to whom the Software is
// furnished to do so, subject to the following conditions:
//
// The above copyright notice and this permission notice shall be included in all
// copies or substantial portions of the Software.
//
// THE SOFTWARE IS PROVIDED "AS IS", WITHOUT WARRANTY OF ANY KIND, EXPRESS OR
// IMPLIED, INCLUDING BUT NOT LIMITED TO THE WARRANTIES OF MERCHANTABILITY,
// FITNESS FOR A PARTICULAR PURPOSE AND NONINFRINGEMENT. IN NO EVENT SHALL THE
// AUTHORS OR COPYRIGHT HOLDERS BE LIABLE FOR ANY CLAIM, DAMAGES OR OTHER
// LIABILITY, WHETHER IN AN ACTION OF CONTRACT, TORT OR OTHERWISE, ARISING FROM,
// OUT OF OR IN CONNECTION WITH THE SOFTWARE OR THE USE OR OTHER DEALINGS IN THE
// SOFTWARE.


@_exported import SQL
import CLibpq

public final class Connection: ConnectionProtocol {
    public typealias QueryRenderer = PostgreSQL.QueryRenderer
    
    public struct Error: ErrorProtocol, CustomStringConvertible {
        public let description: String
    }
    
    public struct ConnectionInfo: ConnectionInfoProtocol {
        public var host: String
        public var port: Int
        public var databaseName: String
        public var username: String?
        public var password: String?
        public var options: String?
        public var tty: String?
        
        public init(_ uri: URI) throws {
            
            guard let host = uri.host, port = uri.port, databaseName = uri.path?.trim(["/"]) else {
                throw Error(description: "Failed to extract host, port, database name from URI")
            }
            
            self.host = host
            self.port = port
            self.databaseName = databaseName
            self.username = uri.userInfo?.username
            self.password = uri.userInfo?.password

        }
<<<<<<< HEAD
        
        public init(host: String, port: Int = 5432, databaseName: String, password: String? = nil, options: String? = nil, tty: String? = nil) {
            self.host = host
            self.port = port
            self.databaseName = databaseName
=======

        public init(host: String, port: Int, databaseName: String, username: String? = nil, password: String? = nil, options: String? = nil, tty: String? = nil) {
            self.host = host
            self.port = port
            self.databaseName = databaseName
            self.username = username
>>>>>>> 61301b97
            self.password = password
            self.options = options
            self.tty = tty
        }
    }
    
    
    public enum InternalStatus {
        case Bad
        case Started
        case Made
        case AwatingResponse
        case AuthOK
        case SettingEnvironment
        case SSLStartup
        case OK
        case Unknown
        case Needed
        
        public init(status: ConnStatusType) {
            switch status {
            case CONNECTION_NEEDED:
                self = .Needed
                break
            case CONNECTION_OK:
                self = .OK
                break
            case CONNECTION_STARTED:
                self = .Started
                break
            case CONNECTION_MADE:
                self = .Made
                break
            case CONNECTION_AWAITING_RESPONSE:
                self = .AwatingResponse
                break
            case CONNECTION_AUTH_OK:
                self = .AuthOK
                break
            case CONNECTION_SSL_STARTUP:
                self = .SSLStartup
                break
            case CONNECTION_SETENV:
                self = .SettingEnvironment
                break
            case CONNECTION_BAD:
                self = .Bad
                break
            default:
                self = .Unknown
                break
            }
        }
        
    }
    
    public var logger: Logger?
    
    private var connection: OpaquePointer? = nil
    
    public let connectionInfo: ConnectionInfo
    
    public required init(_ info: ConnectionInfo) {
        self.connectionInfo = info
    }
    
    deinit {
        close()
    }
    
    public var internalStatus: InternalStatus {
        return InternalStatus(status: PQstatus(self.connection))
    }
    
    public func open() throws {
        connection = PQsetdbLogin(
            connectionInfo.host,
            String(connectionInfo.port),
            connectionInfo.options ?? "",
            connectionInfo.tty ?? "",
            connectionInfo.databaseName,
            connectionInfo.username ?? "",
            connectionInfo.password ?? ""
        )
        
        if let error = mostRecentError {
            throw error
        }
    }
    
    public var mostRecentError: Error? {
        guard let errorString = String(validatingUTF8: PQerrorMessage(connection)) where !errorString.isEmpty else {
            return nil
        }
        
        return Error(description: errorString)
    }
    
    public func close() {
        PQfinish(connection)
        connection = nil
    }
    
    public func createSavePointNamed(_ name: String) throws {
        try execute("SAVEPOINT \(name)")
    }
    
    public func rollbackToSavePointNamed(_ name: String) throws {
        try execute("ROLLBACK TO SAVEPOINT \(name)")
    }
    
    public func releaseSavePointNamed(_ name: String) throws {
        try execute("RELEASE SAVEPOINT \(name)")
    }
    
    public func execute(_ statement: String, parameters: [Value?]?) throws -> Result {
        
        var statement = statement.sqlStringWithEscapedPlaceholdersUsingPrefix("$") {
            return String($0 + 1)
        }

        defer { logger?.debug(statement) }
        
        guard let parameters = parameters else {
            guard let resultPointer = PQexec(connection, statement) else {
                throw mostRecentError ?? Error(description: "Empty result")
            }
            
            return try Result(resultPointer)
        }
        
        var parameterData = [[UInt8]?]()

        for parameter in parameters {
            
            guard let value = parameter else {
                parameterData.append(nil)
                continue
            }
            
            switch value {
            case .data(let data):
                parameterData.append(Array(data))
                break
            case .string(let string):
                parameterData.append(Array(string.utf8) + [0])
                break
            }
        }
        
        
        guard let result:OpaquePointer = PQexecParams(
            self.connection,
            statement,
            Int32(parameters.count),
            nil,
            parameterData.map { UnsafePointer<Int8>($0) },
            nil,
            nil,
            0
            ) else {
                throw mostRecentError ?? Error(description: "Empty result")
        }
        
        return try Result(result)
    }
}<|MERGE_RESOLUTION|>--- conflicted
+++ resolved
@@ -55,20 +55,10 @@
             self.password = uri.userInfo?.password
 
         }
-<<<<<<< HEAD
-        
         public init(host: String, port: Int = 5432, databaseName: String, password: String? = nil, options: String? = nil, tty: String? = nil) {
             self.host = host
             self.port = port
             self.databaseName = databaseName
-=======
-
-        public init(host: String, port: Int, databaseName: String, username: String? = nil, password: String? = nil, options: String? = nil, tty: String? = nil) {
-            self.host = host
-            self.port = port
-            self.databaseName = databaseName
-            self.username = username
->>>>>>> 61301b97
             self.password = password
             self.options = options
             self.tty = tty
